// Copyright Amazon.com Inc. or its affiliates. All Rights Reserved.
// SPDX-License-Identifier: Apache-2.0

package com.amazon.corretto.crypto.provider;

import java.nio.ByteBuffer;
import java.util.Optional;
import java.util.function.BiConsumer;
import java.util.function.Function;

/**
 * <p>
 * Class to handle buffering data prior to passing it through to the native code. It buffers it up
 * into fewer (larger) chunks to avoid incurring marshalling overhead.  The first time a handler is
 * called it will be an {@code InitialUpdate} handler (if present). All subsequent calls are
 * guaranteed to go to standard {@code Update} handlers.  If all of the data can be buffered prior
 * to calling {@link #doFinal()}, then this class will attempt to use the {@code SinglePass} handler
 * if available.
 *
 * <p>
 * The following handlers <em>must</em> be set.
 * <ul>
 * <li>{@link #withUpdater(ArrayStateConsumer)}
 * <li>{@link #withDoFinal(FinalHandlerFunction)}
 * </ul>
 *
 * <p>
 * All {@link ByteBuffer} handlers default to calling their {@link ArrayStateConsumer} equivalents. All
 * InitialUpdate handlers default to calling their Update equivalents.
 * {@link #withSinglePass(ArrayFunction)} defaults to calling the update and doFinal steps.
 *
 * @param <T> result type
 * @param <S> state type
 * @param <X> exception which can be thrown upon completion
 */
// Note: Please consult the "How to Read JML" readme to understand the JML annotations
// in this file (contained in //@ or /*@ @*/ comments).

//@ non_null_by_default
// @NotThreadSafe // Restore once replacement for JSR-305 available
public class InputBuffer<T, S, X extends Throwable> implements Cloneable {

    //@ // represents initialization state of buffer
    /*@ public model enum BufferState {
      @     Uninitialized, // just constructed, needs update handler and init handler
      @     Ready,         // handlers are set, ready to take data
      @     DataIn,        // data has come in but has only been buffered
      @     HandlerCalled, // either init or update handler has been called
      @     Finalized      // doFinal has been called, cannot take more data until reset
      @ }
      @*/

    //@ // safe to call update() except after doFinal() or before setting handlers
    /*@ public normal_behavior
      @     requires true;
      @     ensures (s == BufferState.Ready
      @              || s == BufferState.DataIn
      @              || s == BufferState.HandlerCalled) <==> \result;
      @ public static model pure boolean canTakeData(BufferState s);
      @*/

    //@ // safe to reset handlers before taking data or after finishing
    /*@ public normal_behavior
      @     requires true;
      @     ensures (s == BufferState.Uninitialized
      @              || s == BufferState.Ready
      @              || s == BufferState.Finalized) <==> \result;
      @ public static model pure boolean canSetHandler(BufferState s);
      @*/

    //@ // note: final handler and single array pass can always safely be set

    //@ // if firstData is true, then no handler can have been called
    /*@ public normal_behavior
      @   requires true;
      @   ensures s == BufferState.Finalized ==> \result; // we don't care about final state
      @   ensures (s == BufferState.HandlerCalled) ==> \result == !firstData;
      @   ensures (s == BufferState.Uninitialized
      @            || s == BufferState.Ready
      @            || s == BufferState.DataIn) ==> \result == firstData;
      @ public static model pure helper boolean bufferStateConsistent(BufferState s, boolean firstData);
      @*/

    //@ non_null_by_default
    @FunctionalInterface
    public static interface ArrayStateConsumer<S> {
    	//@ public normal_behavior
        //@   requires 0 <= offset && offset < src.length && length <= src.length - offset;
      	//@   assignable state.*;
        //@   ensures true;
        public void accept(/*@ nullable @*/ S state, byte[] src, int offset, int length);
    }

    //@ non_null_by_default
    @FunctionalInterface
    public static interface ArrayFunction<T, X extends Throwable> {
        //@ public normal_behavior
        //@   requires 0 <= offset && offset <= src.length && length <= src.length - offset;
    	//@   ensures \result != null ==> \fresh(\result);
        //@ pure
        public /*@ nullable @*/ T apply(byte[] src, int offset, int length) throws X;
    }

    //@ non_null_by_default
    public static interface FinalHandlerFunction<T, R, X extends Throwable> {
        //@ also
        //@ public normal_behavior
        //@   ensures \result != null ==>\fresh(\result);
        //@ pure
	public /*@ nullable @*/ R apply(/*@ nullable @*/ T t) throws X;
    }

    // provided for specification purposes
    //@ non_null_by_default
    @FunctionalInterface
    public static interface ByteBufferFunction<S> extends Function<ByteBuffer, S> {
        //@ also
        //@ public normal_behavior
        //@   assignable bb.position;
        //@   ensures bb.position == bb.limit;
        //@   ensures \result != null ==> \fresh(\result);
        public /*@ nullable @*/ S apply(ByteBuffer bb);
    }

    // provided for specification purposes
    //@ non_null_by_default
    @FunctionalInterface
    public static interface ByteBufferBiConsumer<S> extends BiConsumer<S, ByteBuffer> {
        //@ also
        //@ public normal_behavior
        //@   assignable bb.position;
        //@   ensures bb.position == bb.limit;
        public void accept(/*@ nullable @*/ S state, ByteBuffer bb);
    }

    // provided for specification purposes
    //@ non_null_by_default
    @FunctionalInterface
    public static interface StateSupplier<S> extends Function<S, S> {
        //@ also
        //@ public normal_behavior
        //@   ensures \result != null ==> \fresh(\result);
        //@ pure
        public /*@ nullable @*/ S apply(S state);
    }

    //@ private invariant 0 <= buffSize;
    //@ spec_public
    private final int buffSize;
    //@ spec_public
    private /*@ non_null @*/ AccessibleByteArrayOutputStream buff;
    //@ public invariant buffSize == buff.limit;
    //@ spec_public
    private boolean firstData = true;
    //@ public invariant firstData ==> bytesProcessed == 0; // converse is not true!
    //@ spec_public
    private /*@ nullable @*/ S state;

    //@ spec_public
    private /*@ nullable @*/ ArrayStateConsumer<S> arrayUpdater;
    //@ spec_public
    private /*@ nullable @*/ FinalHandlerFunction<S, T, X> finalHandler;
    //@ spec_public
    private StateSupplier<S> stateSupplier = (oldState) -> oldState;
    //@ spec_public
    private Optional<Function<S, S>> stateCloner = Optional.empty();
    // If absent, delegates to arrayUpdater
    //@ spec_public
    private Optional<ByteBufferBiConsumer<S>> bufferUpdater = Optional.empty();
    // If absent, delegates to arrayUpdater
    //@ spec_public
    private Optional<ArrayFunction<S, RuntimeException>> initialArrayUpdater = Optional.empty();
    // If absent, delegates to bufferUpdater or initialArrayUpdater
    //@ spec_public
    private Optional<ByteBufferFunction<S>> initialBufferUpdater = Optional.empty();
    // If absent, delegates to firstArrayUpdater+finalHandler
    //@ spec_public
<<<<<<< HEAD
    private Optional<ArrayFunction<T, X>> singlePassArray = Optional.empty();
    
=======
    private Optional<ArrayFunction<T>> singlePassArray = Optional.empty();

>>>>>>> 97438d38
    //@ // Additional state needed in specifications:
    //@ public ghost int bytesReceived;  // total # bytes given to InputBuffer
    //@ public ghost int bytesProcessed; // total # bytes InputBuffer has passed to handlers

    //@ public ghost BufferState bufferState;

    // should use buff.size() rather than count directly but this appears to be some odd JML bug
    //@ public invariant bytesReceived == bytesProcessed + buff.count;

    //@ public invariant bufferStateConsistent(bufferState, firstData);

    //@ normal_behavior
    //@   requires 0 < capacity;
    //@   ensures bytesReceived == 0;
    //@   ensures bytesProcessed == 0;
    //@   ensures bufferState == BufferState.Uninitialized;
    //@   ensures firstData;
    //@ also exceptional_behavior
    //@   requires capacity < 0;
    //@   signals_only IllegalArgumentException;
    //@ pure
    InputBuffer(final int capacity) {
        if (capacity <= 0) {
            throw new IllegalArgumentException("Capacity must be positive");
        }
        //@ set bufferState = BufferState.Uninitialized;
        buff = new AccessibleByteArrayOutputStream(0, capacity);
        //@ assert buff.size() == 0;
        buffSize = capacity;
        //@ assert bytesReceived == 0;
    }

    /*@ public normal_behavior
      @   requires true;
      @   assignable buff.count, state, state.*, firstData,
      @              bytesProcessed, bytesReceived, bufferState;
      @   ensures bytesReceived == 0;
      @   ensures \old(bufferState) == BufferState.Uninitialized
      @           ==> bufferState == BufferState.Uninitialized;
      @   ensures \old(bufferState) != BufferState.Uninitialized
      @           ==> bufferState == BufferState.Ready;
      @   ensures firstData;
      @   ensures buff.count == 0;
      @   ensures bytesProcessed == 0;
      @*/
    public void reset() {
        buff.reset();
        firstData = true;
        /*@ set bytesReceived = 0;
          @ set bytesProcessed = 0;
          @ set bufferState = ((bufferState == BufferState.Uninitialized)
          @                    ? bufferState : BufferState.Ready);
          @*/
    }

    //@ // optional updater, does not change bufferState
    //@ normal_behavior
    //@   requires canSetHandler(bufferState);
    //@   assignable initialArrayUpdater;
    //@   ensures \result == this && initialArrayUpdater.value == handler;
    public InputBuffer<T, S, X> withInitialUpdater(final /*@ nullable @*/ ArrayFunction<S, RuntimeException> handler) {
        initialArrayUpdater = Optional.ofNullable(handler);
        return this;
    }

    /*@ normal_behavior
      @   requires canSetHandler(bufferState);
      @   assignable arrayUpdater, bufferState;
      @   ensures \result == this && arrayUpdater == handler;
      @   ensures (\old(bufferState) == BufferState.Uninitialized && handler != null)
      @           ==> bufferState == BufferState.Ready;
      @   ensures (\old(bufferState) != BufferState.Uninitialized || handler == null)
      @           ==> bufferState == \old(bufferState);
      @*/
    public InputBuffer<T, S, X> withUpdater(final /*@ nullable @*/ ArrayStateConsumer<S> handler) {
        arrayUpdater = handler;
        /*@ set bufferState = (bufferState == BufferState.Uninitialized && handler != null)
          @                    ? BufferState.Ready : bufferState;
          @*/
        return this;
    }

    //@ // because buffer updaters are optional, does not change bufferState
    //@ normal_behavior
    //@     requires canSetHandler(bufferState);
    //@     assignable initialBufferUpdater;
    //@     ensures \result == this && initialBufferUpdater.value == handler;
    public InputBuffer<T, S, X> withInitialUpdater(final /*@ nullable @*/ ByteBufferFunction<S> handler) {
        initialBufferUpdater = Optional.ofNullable(handler);
        return this;
    }

    //@ // because buffer updaters are optional, does not change bufferState
    //@ normal_behavior
    //@     requires canSetHandler(bufferState);
    //@     assignable bufferUpdater;
    //@     ensures \result == this && bufferUpdater.value == handler;
    public InputBuffer<T, S, X> withUpdater(final /*@ nullable @*/ ByteBufferBiConsumer<S> handler) {
        bufferUpdater = Optional.ofNullable(handler);
        return this;
    }

    //@ normal_behavior
    //@     requires true;
    //@     assignable finalHandler;
    //@     ensures \result == this && finalHandler == handler;
    public InputBuffer<T, S, X> withDoFinal(final FinalHandlerFunction<S, T, X> handler) {
        finalHandler = handler;
        return this;
    }

    //@ normal_behavior
    //@     requires true;
    //@     assignable singlePassArray;
    //@     ensures \result == this && singlePassArray.value == handler;
    public InputBuffer<T, S, X> withSinglePass(final /*@ nullable @*/ ArrayFunction<T, X> handler) {
        singlePassArray = Optional.ofNullable(handler);
        return this;
    }

    //@ normal_behavior
    //@     requires true;
    //@     assignable stateCloner;
    //@     ensures \result == this && stateCloner.value == cloner;
    public InputBuffer<T, S, X> withStateCloner(final /*@ nullable @*/ Function<S, S> cloner) {
        stateCloner = Optional.ofNullable(cloner);
        return this;
    }

    /*@ normal_behavior
      @     requires canSetHandler(bufferState);
      @     assignable stateSupplier;
      @     ensures \result == this && stateSupplier == supplier;
      @*/
    public InputBuffer<T, S, X> withInitialStateSupplier(final StateSupplier<S> supplier) {
        stateSupplier = supplier;
        return this;
    }

    /*@ private normal_behavior
      @   requires 0 <= offset && 0 <= length && offset <= arr.length - length;
      @   requires canTakeData(bufferState);
      @   {|
      @       requires buffSize - buff.count >= length;
      @       assignable buff.count, bytesReceived, bufferState;
      @       ensures \result;
      @       ensures bytesReceived == \old(bytesReceived) + length;
      @       ensures buff.count == \old(buff.count) + length;
      @       ensures \old(bufferState) == BufferState.Ready
      @                ==> bufferState == BufferState.DataIn;
      @       ensures \old(bufferState) != BufferState.Ready
      @                ==> bufferState == \old(bufferState);
      @       also
      @       requires buffSize - buff.count < length;
      @       assignable \nothing;
      @       ensures !\result;
      @   |}
      @ also
      @ private exceptional_behavior
      @   requires buff.count <= buffSize - length;
      @   requires offset < 0 || length < 0 || offset > arr.length - length;
      @   assignable \nothing;
      @   signals_only ArrayIndexOutOfBoundsException;
      @*/
    /**
     * Copies all requested data from {@code arr} into {@link #buff} if an only if there is
     * sufficient space. Returns {@code true} if the data was copied.
     * @return {@code true} if there was sufficient space in the buffer and data was copied.
     */
    private boolean fillBuffer(final byte[] arr, final int offset, final int length) {
        // Overflow safe comparison. Length might still be negative, but we'll catch
        // that later.
        if (buffSize - buff.size() < length) {
            return false;
        }
        try {
            buff.write(arr, offset, length);
        } catch (IndexOutOfBoundsException ex) {
            throw new ArrayIndexOutOfBoundsException(ex.toString());
        }
        //@ set bytesReceived = bytesReceived + length;
	//@ set bufferState = (bufferState == BufferState.Ready) ? BufferState.DataIn : bufferState;
        return true;
    }

    /**
     * Copies {@code val} into {@link #buff} if an only if there is
     * sufficient space. Returns {@code true} if the data was copied.
     * @return {@code true} if there was sufficient space in the buffer and data was copied.
     */
    private boolean fillBuffer(final byte val) {
        // Overflow safe comparison.
        if (buffSize - buff.size() < 1) {
            return false;
        }
        try {
            buff.write(val);
        } catch (IndexOutOfBoundsException ex) {
            throw new ArrayIndexOutOfBoundsException(ex.toString());
        }
        //@ set bytesReceived = bytesReceived + 1;
        //@ set bufferState = (bufferState == BufferState.Ready) ? BufferState.DataIn : bufferState;
        return true;
    }

    /*@ private normal_behavior
      @   old int length = src.remaining();
      @   requires canTakeData(bufferState);
      @   {|
      @       requires buffSize - buff.count >= length;
      @       assignable buff.count, bytesReceived, src.position, bufferState;
      @       ensures \result;
      @       ensures bytesReceived == \old(bytesReceived) + length;
      @       ensures buff.count == \old(buff.count) + length;
      @       ensures src.position == src.limit;
      @       ensures \old(bufferState) == BufferState.Ready
      @                ==> bufferState == BufferState.DataIn;
      @       ensures \old(bufferState) != BufferState.Ready
      @                ==> bufferState == \old(bufferState);
      @       ensures canTakeData(bufferState);
      @       also
      @       requires buffSize - buff.count < length;
      @       assignable \nothing;
      @       ensures !\result;
      @   |}
      @*/
    /**
     * Copies all requested data from {@code src} into {@link #buff} if an only if there is
     * sufficient space. Returns {@code true} if the data was copied.
     * @return {@code true} if there was sufficient space in the buffer and data was copied.
     */
    private boolean fillBuffer(final ByteBuffer src) {
        final int length = src.remaining();
        // Overflow safe comparison. Length might still be negative, but we'll catch
        // that later.
        if (buffSize - buff.size() < length) {
            return false;
        }
        buff.write(src);
        //@ set bytesReceived = bytesReceived + length;
        //@ set bufferState = (bufferState == BufferState.Ready) ? BufferState.DataIn : bufferState;
        return true;
    }

    /*@ private normal_behavior
      @   old boolean nonEmpty = buff.count > 0;
      @   requires canTakeData(bufferState);
      @   {|
      @       requires !nonEmpty && !forceInit;
      @       assignable \nothing;
      @       also
      @       requires arrayUpdater != null;
      @       requires nonEmpty || forceInit;
      @       assignable firstData, state, state.*, bytesProcessed, buff.count, bufferState;
      @       ensures !firstData;
      @       ensures !\old(firstData) ==> state == \old(state);
      @       ensures bufferState == BufferState.HandlerCalled;
      @       ensures bytesProcessed == bytesReceived;
      @       ensures buff.count == 0;
      @   |}
      @*/
    /**
     * If there is data in {@link #buff} then delivers it all to the appropriate underlying handler
     * and empties {@link #buff}. If {@link #buff} is empty then this method is a NOP <em>unless</em>
     * no data has been previously passed to a handler (e.g., {@link #firstData} is {@code true}) and
     * {@code forceInit} is also {@code true}.
     *
     * @param forceInit if {@code true} guarantees that {@link #state} will be initialized (if
     *        appropriate) by the time this method returns.
     */
    private void processBuffer(boolean forceInit) {
        //@ ghost int oldSize = buff.size();
        if (firstData && (forceInit || buff.size() > 0)) {
            if (initialArrayUpdater.isPresent()) {
                state = initialArrayUpdater.get().apply(buff.getDataBuffer(), 0, buff.size());
                buff.reset();
                //@ set bytesProcessed = bytesProcessed + oldSize;
            } else {
                state = stateSupplier.apply(state);
            }
            //@ set bufferState = BufferState.HandlerCalled;
            firstData = false;
        }
        if (buff.size() > 0) {
            arrayUpdater.accept(state, buff.getDataBuffer(), 0, buff.size());
            //@ set bufferState = BufferState.HandlerCalled;
            //@ set bytesProcessed = bytesProcessed + oldSize;
            buff.reset();
        }
    }

    /*@ public normal_behavior
      @   requires canTakeData(bufferState);
      @   requires arrayUpdater != null && bufferUpdater.isPresent();
      @   assignable src.position, state, state.*, bytesProcessed,
      @              bytesReceived, firstData, buff.count, bufferState;
      @   ensures bytesReceived == \old(bytesReceived + src.remaining());
      @   ensures src.position == src.limit;
      @   ensures canTakeData(bufferState);
      @*/
    public void update(final ByteBuffer src) {
        try {
            //@ ghost int length = src.remaining();

            // We delegate to the equivalent array handler in any of these cases:
            // 1. This is not a direct ByteBuffer
            // 2. firstData is true and we don't have any buffer handlers
            // 3. firstData is false and we don't have a middleBuffer handler
            if (!src.isDirect() ||
                    (firstData && !initialBufferUpdater.isPresent() && !bufferUpdater.isPresent()) ||
                    (!firstData && !bufferUpdater.isPresent())) {
                final ShimArray shim = new ShimArray(src);
                update(shim.array, shim.offset, shim.length);
                return;
            }
            if (fillBuffer(src)) {
                return;
            }
            processBuffer(false);
            if (fillBuffer(src)) {
                return;
            }

            //@ // to ensure proper ordering, we must guarantee that the buffer is empty
            //@ // if we are processing input (src) directly
            //@ assert buff.count == 0;

            if (firstData) {
                if (initialBufferUpdater.isPresent()) {
                    state = initialBufferUpdater.get().apply(src.slice());
                } else {
                    state = stateSupplier.apply(state);
                    bufferUpdater.get().accept(state, src.slice());
                }
            } else {
                bufferUpdater.get().accept(state, src.slice());
            }
            firstData = false;
	    //@ set bufferState = BufferState.HandlerCalled;
            //@ set bytesProcessed = bytesProcessed + length;
            //@ set bytesReceived = bytesReceived + length;
        } finally {
            src.position(src.limit());
        }
    }

    /*@ public normal_behavior
      @   requires canTakeData(bufferState);
      @   requires 0 <= offset && 0 <= length && length <= src.length - offset;
      @   requires arrayUpdater != null;
      @   assignable state, state.*, buff.count, firstData, bytesProcessed,
      @              bytesReceived, bufferState;
      @   ensures bytesReceived == \old(bytesReceived) + length;
      @   ensures canTakeData(bufferState);
      @ also
      @ public exceptional_behavior
      @   requires buff.count <= buffSize - length;
      @   requires offset < 0 || length < 0 || length > src.length - offset;
      @   assignable \nothing;
      @   signals_only ArrayIndexOutOfBoundsException;
      @*/
    public void update(final byte[] src, final int offset, final int length) {
        if (fillBuffer(src, offset, length)) {
            return;
        }
        processBuffer(false);
        if (fillBuffer(src, offset, length)) {
            return;
        }

        //@ // to ensure proper ordering, we must guarantee that the buffer is empty
        //@ // if we are processing input (src) directly
        //@ assert buff.count == 0;

        if (firstData) {
            if (initialArrayUpdater.isPresent()) {
                state = initialArrayUpdater.get().apply(src, offset, length);
            } else {
                state = stateSupplier.apply(state);
                arrayUpdater.accept(state, src, offset, length);
            }
        } else {
            arrayUpdater.accept(state, src, offset, length);
        }
        firstData = false;
        //@ set bufferState = BufferState.HandlerCalled;
        //@ set bytesProcessed = bytesProcessed + length;
        //@ set bytesReceived = bytesReceived + length;
    }

    public void update(final byte val) {
        if (fillBuffer(val)) {
            return;
        }
        processBuffer(false);
        if (fillBuffer(val)) {
            return;
        }

        // We explicitly do not support capacities of zero where we cannot even append a single byte.
        throw new AssertionError("Unreachable code. Cannot buffer even a single byte");
    }

    //@ public normal_behavior
    //@   requires canTakeData(bufferState);
    //@   requires arrayUpdater != null && finalHandler != null;
    //@   assignable state, state.*, bytesProcessed, firstData, buff.count;
    //@   assignable bufferState;
    //@   ensures \old(!firstData || !singlePassArray.isPresent()) ==> bytesProcessed == bytesReceived;
    //@   // Since singlePass path doesn't empty buffer, we can't both update bytesProcessed
    //@   // and maintain the invariant that bufferSize + bytesProcessed == bytesReceived.
    //@   // This is okay, since if bufferState is Finalized, more data cannot be entered anyway.
    //@   ensures \old(firstData && singlePassArray.isPresent()) ==> bytesProcessed == 0;
    //@   ensures bufferState == BufferState.Finalized;
    public /*@ nullable @*/ T doFinal() throws X {
        if (!firstData || !singlePassArray.isPresent()) {
            processBuffer(true);
            //@ set bufferState = BufferState.Finalized;
            //@ assert bytesProcessed == bytesReceived;
            return finalHandler.apply(state);
        } else {
            //@ set bufferState = BufferState.Finalized;
            //@ assert buff.size() == bytesReceived;
            return singlePassArray.get().apply(buff.getDataBuffer(), 0, buff.size());
        }
    }

    /**
     * WARNING! This only does a shallow copy of the handlers, so any which refer to external state
     * (so, any values not passed in as arguments) may be incorrect and need to be fixed prior to
     * use.
     */
    //@ also public behavior
    //@   ensures true;
    //@   signals_only CloneNotSupportedException;
    //@ pure
    @Override
    protected InputBuffer<T, S> clone() throws CloneNotSupportedException {
        if (state != null && !stateCloner.isPresent()) {
            throw new CloneNotSupportedException("No stateCloner configured");
        }
        @SuppressWarnings("unchecked")
        final InputBuffer<T, S, X> clonedObject = (InputBuffer<T, S, X>) super.clone();

        clonedObject.state = state != null ? stateCloner.get().apply(state) : null;
        clonedObject.buff = buff.clone();

        return clonedObject;
    }

    /**
     * An array view over a bytebuffer - either directly aliasing the underlying bytebuffer, or a
     * copy of the byte buffer's data.
     */
    private static class ShimArray {
        private final ByteBuffer backingBuffer;
        public final byte[] array;
        public final int offset, length;

        //@ public normal_behavior
        //@     requires true;
        //@     ensures 0 <= offset;
        //@     ensures length == buffer.limit - buffer.position;
        //@     ensures length <= array.length - offset;
        //@ also
        //@ private normal_behavior
        //@     ensures \fresh(backingBuffer);
        //@     ensures backingBuffer.position == 0;
        //@ pure
        public ShimArray(final ByteBuffer buffer) {
            this.backingBuffer = buffer.slice();
            this.length = backingBuffer.limit();

            final boolean hasArray = backingBuffer.hasArray();
            /*@ nullable @*/ byte[] tmpArray = hasArray ? backingBuffer.array() : null;
            if (tmpArray == null) {
                tmpArray = new byte[length];
                backingBuffer.duplicate().get(tmpArray);
                offset = 0;
            } else {
                //@ assert backingBuffer.position() == 0;  // Note, this means the following line can be simplified.
                offset = backingBuffer.arrayOffset() + backingBuffer.position();
            }

            this.array = tmpArray;
        }
    }
}<|MERGE_RESOLUTION|>--- conflicted
+++ resolved
@@ -175,13 +175,7 @@
     private Optional<ByteBufferFunction<S>> initialBufferUpdater = Optional.empty();
     // If absent, delegates to firstArrayUpdater+finalHandler
     //@ spec_public
-<<<<<<< HEAD
     private Optional<ArrayFunction<T, X>> singlePassArray = Optional.empty();
-    
-=======
-    private Optional<ArrayFunction<T>> singlePassArray = Optional.empty();
-
->>>>>>> 97438d38
     //@ // Additional state needed in specifications:
     //@ public ghost int bytesReceived;  // total # bytes given to InputBuffer
     //@ public ghost int bytesProcessed; // total # bytes InputBuffer has passed to handlers
@@ -619,7 +613,7 @@
     //@   signals_only CloneNotSupportedException;
     //@ pure
     @Override
-    protected InputBuffer<T, S> clone() throws CloneNotSupportedException {
+    protected InputBuffer<T, S, X> clone() throws CloneNotSupportedException {
         if (state != null && !stateCloner.isPresent()) {
             throw new CloneNotSupportedException("No stateCloner configured");
         }
